import os
import re
import subprocess
import re
import setuptools

jamf_version = (
    subprocess.run(["git", "describe", "--tags"], stdout=subprocess.PIPE)
    .stdout.decode("utf-8")
    .strip()
)

try:
    jamf_version = re.match("^[^-]*", jamf_version).group(0)
except:
    print("No version found")

<<<<<<< HEAD
#print(jamf_version.fullmatch)
=======
# print(jamf_version.fullmatch)
>>>>>>> 0b00396c

print(jamf_version)

# assert "." in jamf_version
assert os.path.isfile("python_jamf/version.py")
if jamf_version != "":
    with open("python_jamf/VERSION", "w", encoding="utf-8") as fh:
        fh.write(f"{jamf_version}\n")

    print(jamf_version)

with open("README.md", "r", encoding="utf-8") as fh:
    long_description = fh.read()

setuptools.setup(
    name="python-jamf",
    version=jamf_version,
    author="The University of Utah",
    author_email="mlib-its-mac@lists.utah.edu",
    description="Python wrapper for Jamf Pro API",
    license="MIT",
    long_description=long_description,
    long_description_content_type="text/markdown",
    url="https://github.com/univ-of-utah-marriott-library-apple/python-jamf",
    packages=setuptools.find_packages(),
    package_data={"python_jamf": ["*.json", "VERSION"]},
    include_package_data=True,
    entry_points={"console_scripts": ["conf-python-jamf=jamf.setconfig:main"]},
    classifiers=[
        "Programming Language :: Python :: 3",
        "License :: OSI Approved :: MIT License",
        "Operating System :: OS Independent",
        # 4 - Beta
        # 5 - Production/Stable
        "Development Status :: 4 - Beta",
    ],
    python_requires=">=3.6",
    install_requires=["requests>=2.24.0", "keyring>=23.0.0", "jps_api_wrapper>=1.0.6"],
)<|MERGE_RESOLUTION|>--- conflicted
+++ resolved
@@ -14,12 +14,6 @@
     jamf_version = re.match("^[^-]*", jamf_version).group(0)
 except:
     print("No version found")
-
-<<<<<<< HEAD
-#print(jamf_version.fullmatch)
-=======
-# print(jamf_version.fullmatch)
->>>>>>> 0b00396c
 
 print(jamf_version)
 
